//! Demo gameplay. All of these modules are only intended for demonstration
//! purposes and should be replaced with your own game logic.
//! Feel free to change the logic found here if you feel like tinkering around
//! to get a feeling for the template.

use bevy::prelude::*;

mod indicator;
mod input;
pub mod level;
mod movement;
mod particle;
pub mod player;
pub mod editor;

pub(super) fn plugin(app: &mut App) {
    app.add_plugins((
        level::plugin,
        movement::plugin,
        player::plugin,
        input::plugin,
        indicator::plugin,
<<<<<<< HEAD
        atom::plugin,
        editor::plugin,
=======
        particle::plugin,
>>>>>>> 22002f46
    ));
}<|MERGE_RESOLUTION|>--- conflicted
+++ resolved
@@ -20,11 +20,7 @@
         player::plugin,
         input::plugin,
         indicator::plugin,
-<<<<<<< HEAD
-        atom::plugin,
+        particle::plugin,
         editor::plugin,
-=======
-        particle::plugin,
->>>>>>> 22002f46
     ));
 }