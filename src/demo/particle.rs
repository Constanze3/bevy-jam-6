use std::time::Duration;

use bevy::{
    ecs::{relationship::RelatedSpawner, spawn::SpawnWith, system::QueryLens},
    prelude::*,
};
use bevy_hanabi::{EffectProperties, EffectSpawner};
use bevy_mod_picking::{PickableBundle, prelude::On};
use bevy_rapier2d::prelude::*;

use crate::{
    AppSystems, PausableSystems,
    asset_tracking::LoadResource,
    audio::sound_effect,
    external::maybe::Maybe,
    physics::{CollisionHandlers, find_rigidbody_ancestor},
    screens::Screen,
};

use super::{
    killer::Killer,
    player::{Player, TimeSpeed},
};

const PARTICLE_LOCAL_Z: f32 = -2.0;
const ARROWS_LOCAL_Z: f32 = -3.0;

pub(super) fn plugin(app: &mut App) {
    app.register_type::<ParticleAssets>();
    app.load_resource::<ParticleAssets>();

    app.register_type::<Particle>();

    app.add_event::<ParticleSplitEvent>();

    app.add_systems(
        PostUpdate,
        (
            particle_collision_handler
                .in_set(CollisionHandlers)
                .in_set(PausableSystems)
                .run_if(in_state(Screen::Gameplay)),
            split_particle
                .after(CollisionHandlers)
                .run_if(in_state(Screen::Gameplay)),
        ),
    );

    app.add_observer(player_particle_collision);
    app.add_observer(particle_particle_collision);

    // Invincibility

    app.add_systems(
        Update,
        (
            setup_invincibility
                .in_set(AppSystems::Update)
                .run_if(in_state(Screen::Gameplay)),
            tick_invincibility
                .in_set(AppSystems::Update)
                .in_set(PausableSystems),
        ),
    );

    // Arrows

    app.register_type::<Arrows>();
    app.register_type::<ArrowsOf>();

    app.add_systems(
        Update,
        (
            setup_arrows_relationship
                .in_set(AppSystems::Update)
                .run_if(in_state(Screen::Gameplay)),
            move_arrows
                .in_set(AppSystems::Update)
                .in_set(PausableSystems),
        ),
    );
}

#[derive(Resource, Asset, Clone, Reflect)]
#[reflect(Resource)]
pub struct ParticleAssets {
    #[dependency]
    arrow_image: Handle<Image>,
    arrow_offset: f32,
    arrow_scale: f32,
    invincibility_duration: Duration,
    invincible_material: Handle<ColorMaterial>,
    #[dependency]
    pop_sound: Handle<AudioSource>,
}

impl FromWorld for ParticleAssets {
    fn from_world(world: &mut World) -> Self {
        let mut materials = world.resource_mut::<Assets<ColorMaterial>>();
        let invincible_material = materials.add(ColorMaterial::from_color(Color::Srgba(
            Srgba::hex("f7bd1d").unwrap(),
        )));

        let assets = world.resource::<AssetServer>();

        Self {
            arrow_image: assets.load("images/arrow.png"),
            arrow_offset: 3.0,
            arrow_scale: 0.02,
            invincibility_duration: Duration::from_secs_f32(0.5),
            invincible_material,
            pop_sound: assets.load("audio/sound_effects/pop.ogg"),
        }
    }
}

#[derive(Debug, Clone, Reflect, PartialEq, Eq)]
pub enum ParticleKind {
    Normal,
    Killer,
}

#[derive(Component, Debug, Clone, Reflect)]
#[reflect(no_field_bounds)]
pub struct Particle {
    pub kind: ParticleKind,
    pub radius: f32,
    pub initial_velocity: Vec2,
    pub subparticles: Vec<Particle>,
    pub mesh: Handle<Mesh>,
    pub material: Handle<ColorMaterial>,
}

#[derive(Component)]
pub struct Invincible(Timer);

impl Invincible {
    fn new(duration: Duration) -> Self {
        Self(Timer::new(duration, TimerMode::Once))
    }
}

#[derive(Component, Reflect)]
#[reflect(Component)]
#[relationship_target(relationship = ArrowsOf)]
pub struct Arrows(Entity);

#[derive(Component, Reflect)]
#[reflect(Component)]
#[relationship(relationship_target = Arrows)]
pub struct ArrowsOf(Entity);

pub fn particle_bundle(
    translation: Vec2,
    with_invincibility: bool,
    particle: Particle,
    particle_assets: &ParticleAssets,
) -> impl Bundle {
    let arrow_transforms = {
        let mut result = Vec::new();
        for sub_particle in particle.subparticles.iter() {
            let direction = sub_particle.initial_velocity.normalize();
            let angle = direction.y.atan2(direction.x);

            let offset = particle.radius + particle_assets.arrow_offset;
            let position = Vec2::ZERO + direction * offset;

            result.push(Transform {
                translation: position.extend(0.0),
                rotation: Quat::from_rotation_z(angle),
                scale: Vec3::ONE * particle_assets.arrow_scale,
            });
        }

        result
    };

    (
        Name::new("Particle Bundle"),
        Transform::default(),
        Visibility::default(),
        // PickableBundle::default(),
        children![
            (
                Name::new("Arrows"),
                Transform::from_translation(translation.extend(ARROWS_LOCAL_Z)),
                Visibility::default(),
                Children::spawn(SpawnWith({
                    let arrow = particle_assets.arrow_image.clone();

                    move |parent: &mut RelatedSpawner<ChildOf>| {
                        for transform in arrow_transforms {
                            parent.spawn((
                                Name::new("Arrow"),
                                Sprite::from_image(arrow.clone()),
                                transform,
                            ));
                        }
                    }
                })),
            ),
            (
                Name::new("Particle"),
                Transform::from_translation(translation.extend(PARTICLE_LOCAL_Z)),
                Mesh2d(particle.mesh.clone()),
                MeshMaterial2d(particle.material.clone()),
                RigidBody::Dynamic,
                Collider::ball(particle.radius),
                children![(
                    Name::new("Particle Sensor"),
                    ActiveEvents::COLLISION_EVENTS,
                    ActiveCollisionTypes::DYNAMIC_DYNAMIC,
                    CollisionGroups::new(Group::GROUP_3, Group::GROUP_3),
                    Collider::ball(particle.radius),
                    Sensor
                )],
                Velocity {
                    linvel: particle.initial_velocity,
                    angvel: 0.0,
                },
                Maybe({
                    if with_invincibility {
                        Some((
                            Invincible::new(particle_assets.invincibility_duration),
                            CollisionGroups::new(Group::GROUP_2, Group::GROUP_1 | Group::GROUP_2),
                        ))
                    } else {
                        None
                    }
                }),
                Maybe({
                    if with_invincibility {
                        None
                    } else {
                        Some(CollisionGroups::new(Group::GROUP_3, Group::GROUP_1))
                    }
                }),
                Maybe((particle.kind == ParticleKind::Killer).then_some(Killer)),
                particle,
            )
        ],
    )
}

// System that triggers specialized collision events.
pub fn particle_collision_handler(
    mut collision_events: EventReader<CollisionEvent>,
    mut query: Query<(
        Option<&Particle>,
        Option<&Player>,
        Option<&RigidBody>,
        &ChildOf,
    )>,
    mut commands: Commands,
) {
    for event in collision_events.read() {
        let CollisionEvent::Started(e1, e2, _) = *event else {
            return;
        };

        let mut helper_lens: QueryLens<(Option<&RigidBody>, &ChildOf)> = query.transmute_lens();
        let helper_query = helper_lens.query();
        let e1 = find_rigidbody_ancestor(e1, &helper_query).unwrap();
        let e2 = find_rigidbody_ancestor(e2, &helper_query).unwrap();

        let (e1_particle, e1_player, _, _) = query.get(e1).unwrap();
        let (e2_particle, e2_player, _, _) = query.get(e2).unwrap();

        if e1_player.is_some() && e2_particle.is_some() {
            commands.trigger(PlayerParticleCollisionEvent { particle: e2 });
            return;
        }

        if e2_player.is_some() && e1_particle.is_some() {
            commands.trigger(PlayerParticleCollisionEvent { particle: e1 });
            return;
        }

        if e1_particle.is_some() && e2_particle.is_some() {
            commands.trigger(ParticleParticleCollisionEvent {
                particle1: e1,
                particle2: e2,
            });
            return;
        }
    }
}

#[derive(Event)]
pub struct PlayerParticleCollisionEvent {
    pub particle: Entity,
}

#[allow(unused)]
fn player_particle_collision(
    trigger: Trigger<PlayerParticleCollisionEvent>,
    mut player_query: Query<(&mut Player, &mut Velocity)>,
    mut particle_query: Query<Option<&Invincible>, (With<Particle>, Without<Player>)>,
    mut timestep_mode: ResMut<TimestepMode>,
    time_speed: Res<TimeSpeed>,
    particle_assets: Res<ParticleAssets>,
    mut events: EventWriter<ParticleSplitEvent>,
    mut commands: Commands,
) {
    let invincible = particle_query.get(trigger.particle).unwrap();
    if invincible.is_some() {
        return;
    }

    let (mut player, mut velocity) = player_query.single_mut().unwrap();
    player.can_move = true;

    // velocity.linvel = Vec2::ZERO;

    if let TimestepMode::Variable { time_scale, .. } = timestep_mode.as_mut() {
        *time_scale = time_speed.slow;
    }

    events.write(ParticleSplitEvent(trigger.particle));
    commands.spawn(sound_effect(particle_assets.pop_sound.clone()));
}

#[derive(Event)]
pub struct ParticleParticleCollisionEvent {
    pub particle1: Entity,
    pub particle2: Entity,
}

fn particle_particle_collision(
    trigger: Trigger<ParticleParticleCollisionEvent>,
    particle_assets: Res<ParticleAssets>,
    mut events: EventWriter<ParticleSplitEvent>,
    mut commands: Commands,
) {
    events.write(ParticleSplitEvent(trigger.particle1));
    events.write(ParticleSplitEvent(trigger.particle2));

    commands.spawn(sound_effect(particle_assets.pop_sound.clone()));
}

#[derive(Event)]
pub struct ParticleSplitEvent(pub Entity);

fn split_particle(
    mut events: EventReader<ParticleSplitEvent>,
    mut particle_query: Query<
        (Option<&Invincible>, &ChildOf, &Transform, &mut Particle),
        Without<Player>,
    >,
    parent_query: Query<Option<&ChildOf>, (Without<Player>, Without<Particle>)>,
    player_query: Query<&Player>,
    mut commands: Commands,
    particle_assets: Res<ParticleAssets>,
    mut effect: Query<
        (&mut EffectProperties, &mut EffectSpawner, &mut Transform),
        Without<Particle>,
    >,
) {
    for event in events.read() {
        let (invincible, bundle, transform, mut particle) =
            particle_query.get_mut(event.0).unwrap();

<<<<<<< HEAD
    if invincible.is_some() {
        return;
    }
    let Ok((mut properties, mut effect_spawner, mut effect_transform)) = effect.get_single_mut()
    else {
        return;
    };
    let position = transform.translation;
    // This isn't the most accurate place to spawn the particle effect,
    // but this is just for demonstration, so whatever.
    effect_transform.translation = position;

    // Pick a random particle color
    let r = rand::random::<u8>();
    let g = rand::random::<u8>();
    let b = rand::random::<u8>();
    let color = 0xFF000000u32 | (b as u32) << 16 | (g as u32) << 8 | (r as u32);
    properties.set("spawn_color", color.into());

    // Spawn the particles
    effect_spawner.reset();
=======
        let bundle = bundle.0;
>>>>>>> 307c448c

        if invincible.is_some() {
            return;
        }

<<<<<<< HEAD
    let parent = parent_query.get(bundle).unwrap();
=======
        let player = player_query.single().unwrap();
>>>>>>> 307c448c

        let position = transform.translation;
        let parent = parent_query.get(bundle).unwrap();

        let sub_particles = std::mem::take(&mut particle.subparticles);
        for sub_particle in sub_particles {
            let offset_distance = particle.radius + 2.0 * player.radius + sub_particle.radius;
            let offset = sub_particle.initial_velocity.normalize() * offset_distance;

            let spawn_position = position.xy() + offset;
            commands.spawn((
                particle_bundle(spawn_position, true, sub_particle, particle_assets.as_ref()),
                // The subparticle will have the same parent as the particle if it has a parent.
                Maybe(parent.map(|parent| ChildOf(parent.0))),
            ));
        }

        commands.entity(bundle).despawn();
    }
}

fn setup_invincibility(
    mut query: Query<&mut MeshMaterial2d<ColorMaterial>, Added<Invincible>>,
    particle_assets: Res<ParticleAssets>,
) {
    for mut material in query.iter_mut() {
        material.0 = particle_assets.invincible_material.clone();
    }
}

fn tick_invincibility(
    time: Res<Time>,
    mut query: Query<(
        Entity,
        &mut Invincible,
        &Particle,
        &mut MeshMaterial2d<ColorMaterial>,
    )>,
    mut commands: Commands,
) {
    for (entity, mut invincible, particle, mut material) in query.iter_mut() {
        invincible.0.tick(time.delta());

        if invincible.0.just_finished() {
            commands
                .entity(entity)
                .remove::<Invincible>()
                .remove::<CollisionGroups>()
                .insert(CollisionGroups::new(Group::GROUP_3, Group::GROUP_1));

            material.0 = particle.material.clone();
        }
    }
}

fn setup_arrows_relationship(
    particle_query: Query<(Entity, &ChildOf), Added<Particle>>,
    parent_query: Query<&Children>,
    mut commands: Commands,
) {
    for (particle_entity, parent_entity) in particle_query.iter() {
        let children = parent_query.get(parent_entity.0).unwrap();

        for child in children.iter() {
            if child != particle_entity {
                commands.entity(child).insert(ArrowsOf(particle_entity));
            }
        }
    }
}

fn move_arrows(
    particle_query: Query<(&Transform, &Arrows), With<Particle>>,
    mut arrows_query: Query<&mut Transform, Without<Particle>>,
) {
    for (particle_transform, arrows) in particle_query.iter() {
        let mut arrows_transform = arrows_query.get_mut(arrows.0).unwrap();
        arrows_transform.translation = particle_transform.translation.xy().extend(ARROWS_LOCAL_Z);
    }
}<|MERGE_RESOLUTION|>--- conflicted
+++ resolved
@@ -360,10 +360,11 @@
         let (invincible, bundle, transform, mut particle) =
             particle_query.get_mut(event.0).unwrap();
 
-<<<<<<< HEAD
-    if invincible.is_some() {
-        return;
-    }
+        let bundle = bundle.0;
+
+        if invincible.is_some() {
+            return;
+        }
     let Ok((mut properties, mut effect_spawner, mut effect_transform)) = effect.get_single_mut()
     else {
         return;
@@ -382,22 +383,10 @@
 
     // Spawn the particles
     effect_spawner.reset();
-=======
-        let bundle = bundle.0;
->>>>>>> 307c448c
-
-        if invincible.is_some() {
-            return;
-        }
-
-<<<<<<< HEAD
-    let parent = parent_query.get(bundle).unwrap();
-=======
+
         let player = player_query.single().unwrap();
->>>>>>> 307c448c
-
-        let position = transform.translation;
-        let parent = parent_query.get(bundle).unwrap();
+
+            let parent = parent_query.get(bundle).unwrap();
 
         let sub_particles = std::mem::take(&mut particle.subparticles);
         for sub_particle in sub_particles {
