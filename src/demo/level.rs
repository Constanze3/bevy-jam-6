--- conflicted
+++ resolved
@@ -1,7 +1,9 @@
 //! Spawn the main level.
 
-use bevy::{prelude::*, ui::update, window::{PrimaryWindow, WindowResized}};
-use bevy_inspector_egui::egui::collapsing_header;
+use bevy::{
+    prelude::*,
+    window::{PrimaryWindow, WindowResized},
+};
 use bevy_rapier2d::prelude::{Collider, Restitution, RigidBody};
 
 use crate::{asset_tracking::LoadResource, demo::player::player, screens::Screen};
@@ -38,13 +40,7 @@
     mut commands: Commands,
     mut meshes: ResMut<Assets<Mesh>>,
     mut materials: ResMut<Assets<ColorMaterial>>,
-<<<<<<< HEAD
     particle_assets: Res<ParticleAssets>,
-) {
-    let particle_radius = 15.0;
-    let particle_mesh = meshes.add(Circle::new(particle_radius));
-    let particle_material = materials.add(Color::Srgba(Srgba::hex("0f95e2").unwrap()));
-=======
     window_query: Query<&Window, With<PrimaryWindow>>,
 ) {
     let window = window_query.single().expect("PrimaryWindow not found");
@@ -52,11 +48,9 @@
     // Spawn screen bounds first
     spawn_screen_bounds(&mut commands, window);
 
-    let atom_radius = 50.0;
-    // let num_parts = 6;
-    // let part_radius = 10.0;
-    // let angle_step = std::f32::consts::TAU / num_parts as f32;
->>>>>>> 19115804
+    let particle_radius = 15.0;
+    let particle_mesh = meshes.add(Circle::new(particle_radius));
+    let particle_material = materials.add(Color::Srgba(Srgba::hex("0f95e2").unwrap()));
 
     commands.spawn((
         Name::new("Level"),
@@ -72,7 +66,6 @@
                 &mut meshes,
                 &mut materials
             ),
-<<<<<<< HEAD
             obstacle(vec2(100.0, 0.0), 50.0, &mut meshes, &mut materials),
             particle_bundle(
                 vec2(-100.0, 0.0),
@@ -100,15 +93,6 @@
                 },
                 particle_assets.as_ref()
             )
-=======
-            obstacle(Vec2 { x: 100.0, y: 0.0 }, 50.0, &mut meshes, &mut materials),
-            atom_seed(
-                Vec2 { x: -100.0, y: 0.0 },
-                atom_radius,
-                &mut meshes,
-                &mut materials
-            ),
->>>>>>> 19115804
         ],
     ));
 }
